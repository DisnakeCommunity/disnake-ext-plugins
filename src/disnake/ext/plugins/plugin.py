from __future__ import annotations

import asyncio
import dataclasses
import logging
import pathlib
import sys
import typing as t

from typing_extensions import Self

import disnake
from disnake.ext import commands

__all__ = ("Plugin",)

LOGGER = logging.getLogger(__name__)

T = t.TypeVar("T")

if sys.version_info <= (3, 9):
    import typing_extensions

    P = typing_extensions.ParamSpec("P")
else:
    P = t.ParamSpec("P")

BotT = t.TypeVar(
    "BotT",
    bound=t.Union[
        commands.Bot,
        commands.AutoShardedBot,
        commands.InteractionBot,
        commands.AutoShardedInteractionBot,
    ],
)

Coro = t.Coroutine[t.Any, t.Any, T]
EmptyAsync = t.Callable[[], Coro[None]]
SetupFunc = t.Callable[[BotT], None]

AnyCommand = commands.Command[t.Any, t.Any, t.Any]
AnyGroup = commands.Group[t.Any, t.Any, t.Any]

CoroFunc = t.Callable[..., Coro[t.Any]]
CoroFuncT = t.TypeVar("CoroFuncT", bound=CoroFunc)
CoroDecorator = t.Callable[[CoroFunc], T]

LocalizedOptional = t.Union[t.Optional[str], disnake.Localized[t.Optional[str]]]
PermissionsOptional = t.Optional[t.Union[disnake.Permissions, int]]


class CommandParams(t.TypedDict, total=False):
    help: str
    brief: str
    usage: str
    enabled: bool
    description: str
    hidden: bool
    ignore_extra: bool
    cooldown_after_parsing: bool
    extras: t.Dict[str, t.Any]


class AppCommandParams(t.TypedDict, total=False):
    auto_sync: bool
    dm_permission: bool
    default_member_permissions: PermissionsOptional
    guild_ids: t.Sequence[int]
    extras: t.Dict[str, t.Any]


class SlashCommandParams(AppCommandParams, total=False):
    description: LocalizedOptional
    connectors: t.Dict[str, str]


@dataclasses.dataclass
class PluginMetadata:
    name: str
    category: t.Optional[str] = None

    command_attrs: CommandParams = dataclasses.field(default_factory=CommandParams)
    slash_command_attrs: SlashCommandParams = dataclasses.field(default_factory=SlashCommandParams)
    message_command_attrs: AppCommandParams = dataclasses.field(default_factory=AppCommandParams)
    user_command_attrs: AppCommandParams = dataclasses.field(default_factory=AppCommandParams)


def _get_source_module_name() -> str:
    return pathlib.Path(logging.currentframe().f_code.co_filename).stem


class Plugin(t.Generic[BotT]):

    __slots__ = (
        "bot",
        "metadata",
        "_commands",
        "_slash_commands",
        "_message_commands",
        "_listeners",
        "_user_commands",
        "_pre_load_hooks",
        "_post_load_hooks",
        "_pre_unload_hooks",
        "_post_unload_hooks",
    )

    bot: BotT
    metadata: PluginMetadata

    # Mostly just here to easily run async code at (un)load time while we wait
    # for disnake's async refactor. I will probably leave these in for lower
    # disnake versions, but they may be removed someday.
    _pre_load_hooks: t.List[t.Callable[[], Coro[None]]]
    _post_load_hooks: t.List[t.Callable[[], Coro[None]]]
    _pre_unload_hooks: t.List[t.Callable[[], Coro[None]]]
    _post_unload_hooks: t.List[t.Callable[[], Coro[None]]]

    @t.overload
    def __init__(self: Plugin[commands.Bot], metadata: t.Optional[PluginMetadata] = None):
        ...

    @t.overload
    def __init__(self, metadata: t.Optional[PluginMetadata] = None):
        ...

    def __init__(self, metadata: t.Optional[PluginMetadata] = None):
        self.metadata = metadata or PluginMetadata(name=_get_source_module_name())

        self._commands: t.Dict[str, commands.Command[Self, t.Any, t.Any]] = {}  # type: ignore
        self._message_commands: t.Dict[str, commands.InvokableMessageCommand] = {}
        self._slash_commands: t.Dict[str, commands.InvokableSlashCommand] = {}
        self._user_commands: t.Dict[str, commands.InvokableUserCommand] = {}

        self._listeners: t.Dict[str, t.MutableSequence[CoroFunc]] = {}

        self._pre_load_hooks = []
        self._post_load_hooks = []
        self._pre_unload_hooks = []
        self._post_unload_hooks = []

    @classmethod
    def with_metadata(
        cls,
        *,
        name: t.Optional[str] = None,
        category: t.Optional[str] = None,
        command_attrs: t.Optional[CommandParams] = None,
        message_command_attrs: t.Optional[AppCommandParams] = None,
        slash_command_attrs: t.Optional[SlashCommandParams] = None,
        user_command_attrs: t.Optional[AppCommandParams] = None,
<<<<<<< HEAD
    ) -> Plugin:
        """Create a Plugin with metadata.

        Parameters
        ----------
        name: Optional[`:class:str`]
            The name of the plugin. Defaults to the module a plugin is created in.
        category: Optional[`:class:str`]
            TODO
        command_attrs:
            A dict of parameters to apply to each text command in this plugin.
        message_command_attrs:
            A dict of parameters to apply to each message command in this plugin.
        slash_command_attrs:
            A dict of parameters to apply to each slash command in this plugin.
        user_command_attrs:
            A dict of parameters to apply to each user command in this plugin.
        """
=======
    ) -> Self:
>>>>>>> 13b3c7c9
        return cls(
            PluginMetadata(
                name=name or _get_source_module_name(),
                category=category,
                command_attrs=command_attrs or {},
                message_command_attrs=message_command_attrs or {},
                slash_command_attrs=slash_command_attrs or {},
                user_command_attrs=user_command_attrs or {},
            )
        )

    @property
    def name(self) -> str:
        """The name of this plugin."""
        return self.metadata.name

    @property
    def category(self) -> t.Optional[str]:
        """The category this plugin belongs to."""
        return self.metadata.category

    @property
<<<<<<< HEAD
    def commands(self) -> t.Sequence[commands.Command[Plugin, t.Any, t.Any]]:  # type: ignore
        """All text commands registered in this plugin."""
=======
    def commands(self) -> t.Sequence[commands.Command[Self, t.Any, t.Any]]:  # type: ignore
>>>>>>> 13b3c7c9
        return tuple(self._commands.values())

    @property
    def slash_commands(self) -> t.Sequence[commands.InvokableSlashCommand]:
        """All slash commands registered in this plugin."""
        return tuple(self._slash_commands.values())

    @property
    def user_commands(self) -> t.Sequence[commands.InvokableUserCommand]:
        """All user commands registered in this plugin."""
        return tuple(self._user_commands.values())

    @property
    def message_commands(self) -> t.Sequence[commands.InvokableMessageCommand]:
        """All message commands registered in this plugin."""
        return tuple(self._message_commands.values())

    def apply_attrs(self, attrs: t.Mapping[str, t.Any], **kwargs: t.Any) -> t.Dict[str, t.Any]:
        new_attrs = {**attrs, **{k: v for k, v in kwargs.items() if v is not None}}
        new_attrs.setdefault("extras", {})["metadata"] = self.metadata
        return new_attrs

    # Prefix commands

    def command(
        self,
        name: t.Optional[str] = None,
        *,
        cls: t.Optional[t.Type[commands.Command[t.Any, t.Any, t.Any]]] = None,
        **kwargs: t.Any,
    ) -> CoroDecorator[AnyCommand]:
        """A decorator that transforms a function into a :class:`.Command`
        or if called with :func:`.group`, :class:`.Group`.

        By default the ``help`` attribute is received automatically from the
        docstring of the function and is cleaned up with the use of
        ``inspect.cleandoc``. If the docstring is ``bytes``, then it is decoded
        into :class:`str` using utf-8 encoding.

        All checks added using the :func:`.check` & co. decorators are added into
        the function. There is no way to supply your own checks through this
        decorator.

        Parameters
        ----------
        name: :class:`str`
            The name to create the command with. By default this uses the
            function name unchanged.
        cls:
            The class to construct with. By default this is :class:`.Command`.
            You usually do not change this.
        **kwargs:
            Keyword arguments to pass into the construction of the class denoted
            by ``cls``.

        Raises
        ------
        TypeError
            If the function is not a coroutine or is already a command.
        """

        attributes = self.apply_attrs(self.metadata.command_attrs, **kwargs)

        if cls is None:
            cls = t.cast(t.Type[AnyCommand], attributes.pop("cls", AnyCommand))

        def decorator(callback: t.Callable[..., Coro[t.Any]]) -> AnyCommand:
            if not asyncio.iscoroutinefunction(callback):
                raise TypeError(f"<{callback.__qualname__}> must be a coroutine function.")

            command = cls(callback, name=name or callback.__name__, **attributes)
            self._commands[command.qualified_name] = command

            return command

        return decorator

    def group(
        self,
        name: t.Optional[str] = None,
        *,
        cls: t.Optional[t.Type[commands.Group[t.Any, t.Any, t.Any]]] = None,
        **kwargs: t.Any,
    ) -> CoroDecorator[AnyGroup]:
        """A decorator that transforms a function into a :class:`.Group`.

        This is similar to the :func:`.command` decorator but the ``cls``
        parameter is set to :class:`Group` by default.
        """
        attributes = self.apply_attrs(self.metadata.command_attrs, **kwargs)

        if cls is None:
            cls = t.cast(t.Type[AnyGroup], attributes.pop("cls", AnyGroup))

        def decorator(callback: t.Callable[..., Coro[t.Any]]) -> AnyGroup:
            if not asyncio.iscoroutinefunction(callback):
                raise TypeError(f"<{callback.__qualname__}> must be a coroutine function.")

            command = cls(callback, name=name or callback.__name__, **attributes)
            self._commands[command.qualified_name] = command  # type: ignore

            return command

        return decorator

    # Application commands

    def slash_command(
        self,
        *,
        auto_sync: t.Optional[bool] = None,
        name: LocalizedOptional = None,
        description: LocalizedOptional = None,
        dm_permission: t.Optional[bool] = None,
        default_member_permissions: PermissionsOptional = None,
        guild_ids: t.Optional[t.Sequence[int]] = None,
        connectors: t.Optional[t.Dict[str, str]] = None,
        extras: t.Optional[t.Dict[str, t.Any]] = None,
    ) -> CoroDecorator[commands.InvokableSlashCommand]:
        """A decorator that builds a slash command.

        Parameters
        ----------
        auto_sync: :class:`bool`
            Whether to automatically register the command. Defaults to ``True``.
        name: Optional[Union[:class:`str`, :class:`.Localized`]]
            The name of the slash command (defaults to function name).
        description: Optional[Union[:class:`str`, :class:`.Localized`]]
            The description of the slash command. It will be visible in Discord.
        dm_permission: :class:`bool`
            Whether this command can be used in DMs.
            Defaults to ``True``.
        default_member_permissions: Optional[Union[:class:`.Permissions`, :class:`int`]]
            The default required permissions for this command.
            See :attr:`.ApplicationCommand.default_member_permissions` for details.
        guild_ids: List[:class:`int`]
            If specified, the client will register the command in these guilds.
            Otherwise, this command will be registered globally.
        connectors: Dict[:class:`str`, :class:`str`]
            Binds function names to option names. If the name
            of an option already matches the corresponding function param,
            you don't have to specify the connectors. Connectors template:
            ``{"option-name": "param_name", ...}``.
            If you're using :ref:`param_syntax`, you don't need to specify this.
        extras: Dict[:class:`str`, Any]
            A dict of user provided extras to attach to the command.

            .. note::
                This object may be copied by the library.
        Returns
        -------
        Callable[..., :class:`InvokableSlashCommand`]
            A decorator that converts the provided method into an InvokableSlashCommand and returns it.
        """
        attributes = self.apply_attrs(
            self.metadata.slash_command_attrs,
            description=description,
            dm_permission=dm_permission,
            default_member_permissions=default_member_permissions,
            guild_ids=guild_ids,
            connectors=connectors,
            auto_sync=auto_sync,
            extras=extras,
        )

        def decorator(callback: t.Callable[..., Coro[t.Any]]) -> commands.InvokableSlashCommand:
            if not asyncio.iscoroutinefunction(callback):
                raise TypeError(f"<{callback.__qualname__}> must be a coroutine function")

            command = commands.InvokableSlashCommand(
                callback,
                name=name or callback.__name__,
                **attributes,
            )
            self._slash_commands[command.qualified_name] = command

            return command

        return decorator

    def user_command(
        self,
        *,
        name: LocalizedOptional = None,
        dm_permission: t.Optional[bool] = None,
        default_member_permissions: PermissionsOptional = None,
        auto_sync: t.Optional[bool] = None,
        guild_ids: t.Optional[t.Sequence[int]] = None,
        extras: t.Optional[t.Dict[str, t.Any]] = None,
    ) -> CoroDecorator[commands.InvokableUserCommand]:
        """A shortcut decorator that builds a user command.

        Parameters
        ----------
        name: Optional[Union[:class:`str`, :class:`.Localized`]]
            The name of the user command (defaults to the function name).
        dm_permission: :class:`bool`
            Whether this command can be used in DMs.
            Defaults to ``True``.
        default_member_permissions: Optional[Union[:class:`.Permissions`, :class:`int`]]
            The default required permissions for this command.
            See :attr:`.ApplicationCommand.default_member_permissions` for details.
        auto_sync: :class:`bool`
            Whether to automatically register the command. Defaults to ``True``.
        guild_ids: Sequence[:class:`int`]
            If specified, the client will register the command in these guilds.
            Otherwise, this command will be registered globally.
        extras: Dict[:class:`str`, Any]
            A dict of user provided extras to attach to the command.

            .. note::
                This object may be copied by the library.
        Returns
        -------
        Callable[..., :class:`InvokableUserCommand`]
            A decorator that converts the provided method into an InvokableUserCommand and returns it.
        """

        attributes = self.apply_attrs(
            self.metadata.user_command_attrs,
            dm_permission=dm_permission,
            default_member_permissions=default_member_permissions,
            guild_ids=guild_ids,
            auto_sync=auto_sync,
            extras=extras,
        )

        def decorator(callback: t.Callable[..., Coro[t.Any]]) -> commands.InvokableUserCommand:
            if not asyncio.iscoroutinefunction(callback):
                raise TypeError(f"<{callback.__qualname__}> must be a coroutine function")

            command = commands.InvokableUserCommand(
                callback,
                name=name or callback.__name__,
                **attributes,
            )
            self._user_commands[command.qualified_name] = command

            return command

        return decorator

    def message_command(
        self,
        *,
        name: LocalizedOptional = None,
        dm_permission: t.Optional[bool] = None,
        default_member_permissions: PermissionsOptional = None,
        auto_sync: t.Optional[bool] = None,
        guild_ids: t.Optional[t.Sequence[int]] = None,
        extras: t.Optional[t.Dict[str, t.Any]] = None,
    ) -> CoroDecorator[commands.InvokableMessageCommand]:
        """A shortcut decorator that builds a message command.

        Parameters
        ----------
        name: Optional[Union[:class:`str`, :class:`.Localized`]]
            The name of the message command (defaults to the function name).
        dm_permission: :class:`bool`
            Whether this command can be used in DMs.
            Defaults to ``True``.
        default_member_permissions: Optional[Union[:class:`.Permissions`, :class:`int`]]
            The default required permissions for this command.
            See :attr:`.ApplicationCommand.default_member_permissions` for details.
        auto_sync: :class:`bool`
            Whether to automatically register the command. Defaults to ``True``.
        guild_ids: Sequence[:class:`int`]
            If specified, the client will register the command in these guilds.
            Otherwise, this command will be registered globally.
        extras: Dict[:class:`str`, Any]
            A dict of user provided extras to attach to the command.

            .. note::
                This object may be copied by the library.
        Returns
        -------
        Callable[..., :class:`InvokableMessageCommand`]
            A decorator that converts the provided method into an InvokableMessageCommand and then returns it.
        """

        attributes = self.apply_attrs(
            self.metadata.user_command_attrs,
            dm_permission=dm_permission,
            default_member_permissions=default_member_permissions,
            guild_ids=guild_ids,
            auto_sync=auto_sync,
            extras=extras,
        )

        def decorator(callback: t.Callable[..., Coro[t.Any]]) -> commands.InvokableMessageCommand:
            if not asyncio.iscoroutinefunction(callback):
                raise TypeError(f"<{callback.__qualname__}> must be a coroutine function")

            command = commands.InvokableMessageCommand(
                callback,
                name=name or callback.__name__,
                **attributes,
            )
            self._message_commands[command.qualified_name] = command

            return command

        return decorator

    # Listeners

    def add_listeners(self, *callbacks: CoroFunc, event: t.Optional[str] = None) -> None:
        """A method that adds multiple listeners to the plugin.

        Parameters
        ----------
        event: :class:`str`
            The name of a single event to register all callbacks under. If not provided,
            the callbacks will be registered individually based on function's name.
        """
        for callback in callbacks:
            key = callback.__name__ if event is None else event
            self._listeners.setdefault(key, []).append(callback)

    def listener(self, event: t.Optional[str] = None) -> t.Callable[[CoroFuncT], CoroFuncT]:
        """A decorator that marks a function as a listener.

        This is the plugin equivalent of :meth:`.Bot.listen`.

        Parameters
        ----------
        event: :class:`str`
            The name of the event being listened to. If not provided, it
            defaults to the function's name.
        """

        def decorator(callback: CoroFuncT) -> CoroFuncT:
            self.add_listeners(callback, event=event)
            return callback

        return decorator

    # Plugin (un)loading...

<<<<<<< HEAD
    async def load(self, bot: commands.Bot) -> None:
        """Adds commands to the bot and runs pre- & post-load hooks."""
=======
    async def load(self, bot: BotT) -> None:
        self.bot = bot
>>>>>>> 13b3c7c9
        await asyncio.gather(*(hook() for hook in self._pre_load_hooks))

        for command in self._commands.values():
            bot.add_command(command)  # type: ignore

        for command in self._slash_commands.values():
            bot.add_slash_command(command)

        for command in self._user_commands.values():
            bot.add_user_command(command)

        for command in self._message_commands.values():
            bot.add_message_command(command)

        for event, listeners in self._listeners.items():
            for listener in listeners:
                bot.add_listener(listener, event)

        await asyncio.gather(*(hook() for hook in self._post_load_hooks))
        LOGGER.info(f"Successfully loaded plugin `{self.metadata.name}`")

<<<<<<< HEAD
    async def unload(self, bot: commands.Bot) -> None:
        """Removes commands to the bot and runs pre- & post-unload hooks."""
=======
    async def unload(self, bot: BotT) -> None:
>>>>>>> 13b3c7c9
        await asyncio.gather(*(hook() for hook in self._pre_unload_hooks))

        if isinstance(bot, commands.BotBase):
            for command in self._commands.keys():
                bot.remove_command(command)

        for command in self._slash_commands.keys():
            bot.remove_slash_command(command)

        for command in self._user_commands.keys():
            bot.remove_user_command(command)

        for command in self._message_commands.keys():
            bot.remove_message_command(command)

        for event, listeners in self._listeners.items():
            for listener in listeners:
                bot.remove_listener(listener, event)

        await asyncio.gather(*(hook() for hook in self._post_unload_hooks))
        LOGGER.info(f"Successfully unloaded plugin `{self.metadata.name}`")

    def load_hook(self, post: bool = False) -> t.Callable[[EmptyAsync], EmptyAsync]:
        """A decorator that marks a function as a load hook.

        Parameters
        ----------
        post: :class:`bool`
            Whether the hook is a post-load or pre-load.
        """
        hooks = self._post_load_hooks if post else self._pre_load_hooks

        def wrapper(callback: EmptyAsync) -> EmptyAsync:
            hooks.append(callback)
            return callback

        return wrapper

    def unload_hook(self, post: bool = False) -> t.Callable[[EmptyAsync], EmptyAsync]:
        """A decorator that marks a function as an unload hook.

        Parameters
        ----------
        post: :class:`bool`
            Whether the hook is a post-unload or pre-unload.
        """

        hooks = self._post_unload_hooks if post else self._pre_unload_hooks

        def wrapper(callback: EmptyAsync) -> EmptyAsync:
            hooks.append(callback)
            return callback

        return wrapper

<<<<<<< HEAD
    def create_extension_handlers(self) -> t.Tuple[SetupFunc, SetupFunc]:
        """Creates the setup & teardown handlers for an extension."""
        def setup(bot: commands.Bot) -> None:
=======
    def create_extension_handlers(self) -> t.Tuple[SetupFunc[BotT], SetupFunc[BotT]]:
        def setup(bot: BotT) -> None:
>>>>>>> 13b3c7c9
            asyncio.create_task(self.load(bot))

        def teardown(bot: BotT) -> None:
            asyncio.create_task(self.unload(bot))

        return setup, teardown<|MERGE_RESOLUTION|>--- conflicted
+++ resolved
@@ -150,8 +150,7 @@
         message_command_attrs: t.Optional[AppCommandParams] = None,
         slash_command_attrs: t.Optional[SlashCommandParams] = None,
         user_command_attrs: t.Optional[AppCommandParams] = None,
-<<<<<<< HEAD
-    ) -> Plugin:
+    ) -> Self:
         """Create a Plugin with metadata.
 
         Parameters
@@ -169,9 +168,6 @@
         user_command_attrs:
             A dict of parameters to apply to each user command in this plugin.
         """
-=======
-    ) -> Self:
->>>>>>> 13b3c7c9
         return cls(
             PluginMetadata(
                 name=name or _get_source_module_name(),
@@ -194,12 +190,8 @@
         return self.metadata.category
 
     @property
-<<<<<<< HEAD
-    def commands(self) -> t.Sequence[commands.Command[Plugin, t.Any, t.Any]]:  # type: ignore
+    def commands(self) -> t.Sequence[commands.Command[Self, t.Any, t.Any]]:  # type: ignore
         """All text commands registered in this plugin."""
-=======
-    def commands(self) -> t.Sequence[commands.Command[Self, t.Any, t.Any]]:  # type: ignore
->>>>>>> 13b3c7c9
         return tuple(self._commands.values())
 
     @property
@@ -539,13 +531,8 @@
 
     # Plugin (un)loading...
 
-<<<<<<< HEAD
-    async def load(self, bot: commands.Bot) -> None:
+    async def load(self, bot: BotT) -> None:
         """Adds commands to the bot and runs pre- & post-load hooks."""
-=======
-    async def load(self, bot: BotT) -> None:
-        self.bot = bot
->>>>>>> 13b3c7c9
         await asyncio.gather(*(hook() for hook in self._pre_load_hooks))
 
         for command in self._commands.values():
@@ -567,12 +554,8 @@
         await asyncio.gather(*(hook() for hook in self._post_load_hooks))
         LOGGER.info(f"Successfully loaded plugin `{self.metadata.name}`")
 
-<<<<<<< HEAD
-    async def unload(self, bot: commands.Bot) -> None:
+    async def unload(self, bot: BotT) -> None:
         """Removes commands to the bot and runs pre- & post-unload hooks."""
-=======
-    async def unload(self, bot: BotT) -> None:
->>>>>>> 13b3c7c9
         await asyncio.gather(*(hook() for hook in self._pre_unload_hooks))
 
         if isinstance(bot, commands.BotBase):
@@ -628,14 +611,9 @@
 
         return wrapper
 
-<<<<<<< HEAD
-    def create_extension_handlers(self) -> t.Tuple[SetupFunc, SetupFunc]:
+    def create_extension_handlers(self) -> t.Tuple[SetupFunc[BotT], SetupFunc[BotT]]:
         """Creates the setup & teardown handlers for an extension."""
-        def setup(bot: commands.Bot) -> None:
-=======
-    def create_extension_handlers(self) -> t.Tuple[SetupFunc[BotT], SetupFunc[BotT]]:
         def setup(bot: BotT) -> None:
->>>>>>> 13b3c7c9
             asyncio.create_task(self.load(bot))
 
         def teardown(bot: BotT) -> None:
